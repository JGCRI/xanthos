--- conflicted
+++ resolved
@@ -346,14 +346,9 @@
                 try:
                     self.TempMinFile = ro_mod['TempMinFile']
                 except KeyError:
-<<<<<<< HEAD
                     print('WARNING: TempMinFile variable not found in the ABCD runoff section of the config file; '
                           'results will not account for snow melt.')
                     self.TempMinFile = None
-=======
-                    print('File path not provided for the TempMinFile variable in the ABCD runoff section of the config file.')
-                    raise
->>>>>>> 4806fb00
 
                 try:
                     self.TempMinVarName = ro_mod['TempMinVarName']
