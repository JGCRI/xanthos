--- conflicted
+++ resolved
@@ -161,7 +161,8 @@
                 try:
                     self.TemperatureFile = os.path.join(self.pet_dir, pet_mod['TemperatureFile'])
                 except KeyError:
-                    logging.exception('File path not provided for the TemperatureFile variable in the PET section of the config file.')
+                    logging.exception(
+                        'File path not provided for the TemperatureFile variable in the PET section of the config file.')
                     raise
 
                 try:
@@ -172,7 +173,8 @@
                 try:
                     self.DailyTemperatureRangeFile = os.path.join(self.pet_dir, pet_mod['DailyTemperatureRangeFile'])
                 except KeyError:
-                    logging.exception('File path not provided for the DailyTemperatureRangeFile variable in the PET section of the config file.')
+                    logging.exception(
+                        'File path not provided for the DailyTemperatureRangeFile variable in the PET section of the config file.')
                     raise
 
                 try:
@@ -289,12 +291,14 @@
                         self.SavVarName = ro_mod['SavVarName']
 
                     except KeyError:
-                        raise ValidationException("Error: ChStorageFile and ChStorageVarName are not defined for Future Mode.")
+                        raise ValidationException(
+                            "Error: ChStorageFile and ChStorageVarName are not defined for Future Mode.")
 
                 try:
                     self.PrecipitationFile = os.path.join(self.ro_model_dir, ro_mod['PrecipitationFile'])
                 except KeyError:
-                    logging.exception('File path not provided for the PrecipitationFile variable in the GCAM runoff section of the config file.')
+                    logging.exception(
+                        'File path not provided for the PrecipitationFile variable in the GCAM runoff section of the config file.')
                     raise
 
                 try:
@@ -305,7 +309,8 @@
                 try:
                     self.TemperatureFile = os.path.join(self.ro_model_dir, ro_mod['TemperatureFile'])
                 except KeyError:
-                    logging.exception('File path not provided for the TemperatureFile variable in the GCAM runoff section of the config file.')
+                    logging.exception(
+                        'File path not provided for the TemperatureFile variable in the GCAM runoff section of the config file.')
                     raise
 
                 try:
@@ -314,9 +319,11 @@
                     self.TempVarName = None
 
                 try:
-                    self.DailyTemperatureRangeFile = os.path.join(self.ro_model_dir, ro_mod['DailyTemperatureRangeFile'])
-                except KeyError:
-                    logging.exception('File path not provided for the DailyTemperatureRangeFile variable in the GCAM runoff section of the config file.')
+                    self.DailyTemperatureRangeFile = os.path.join(
+                        self.ro_model_dir, ro_mod['DailyTemperatureRangeFile'])
+                except KeyError:
+                    logging.exception(
+                        'File path not provided for the DailyTemperatureRangeFile variable in the GCAM runoff section of the config file.')
                     raise
 
                 try:
@@ -335,10 +342,10 @@
                 try:
                     self.PrecipitationFile = ro_mod['PrecipitationFile']
                 except KeyError:
-                    logging.exception('File path not provided for the PrecipitationFile variable in the ABCD runoff section of the config file.')
+                    logging.exception(
+                        'File path not provided for the PrecipitationFile variable in the ABCD runoff section of the config file.')
                     raise
 
-
                 try:
                     self.PrecipVarName = ro_mod['PrecipVarName']
                 except KeyError:
@@ -347,12 +354,7 @@
                 try:
                     self.TempMinFile = ro_mod['TempMinFile']
                 except KeyError:
-<<<<<<< HEAD
-                    logging.exception('File path not provided for the TempMinFile variable in the ABCD runoff section of the config file.')
-                    raise
-=======
                     self.TempMinFile = None
->>>>>>> 54b3304e
 
                 try:
                     self.TempMinVarName = ro_mod['TempMinVarName']
@@ -398,7 +400,8 @@
                 pass
 
             else:
-                raise ValidationException("ERROR: Runoff module '{0}' not found. Please check spelling and try again.".format(self.runoff_module))
+                raise ValidationException(
+                    "ERROR: Runoff module '{0}' not found. Please check spelling and try again.".format(self.runoff_module))
         else:
             self.runoff_module = 'none'
 
@@ -456,7 +459,8 @@
                 pass
 
             else:
-                raise ValidationException("ERROR: Routing module '{0}' not found. Please check spelling and try again.".format(self.routing_module))
+                raise ValidationException(
+                    "ERROR: Routing module '{0}' not found. Please check spelling and try again.".format(self.routing_module))
 
         else:
             self.routing_module = 'none'
@@ -527,7 +531,8 @@
                 self.Env_FlowPercent = float(a['Env_FlowPercent'])
 
                 if (self.StartYear > self.GCAM_StartYear) or (self.EndYear < self.GCAM_EndYear):
-                    raise ValidationException("Accessible water range of GCAM years are outside the range of years in climate data.")
+                    raise ValidationException(
+                        "Accessible water range of GCAM years are outside the range of years in climate data.")
 
         # hydropower potential
         if hp:
@@ -585,7 +590,8 @@
         if set_calib == 0:
 
             if unit not in valid_runoff:
-                raise ValidationException("Calibration data input units '{}' for runoff data not in required units '{}'".format(unit, valid_runoff))
+                raise ValidationException(
+                    "Calibration data input units '{}' for runoff data not in required units '{}'".format(unit, valid_runoff))
 
             else:
                 return unit
@@ -593,7 +599,8 @@
         elif set_calib == 1:
 
             if unit not in valid_streamflow:
-                raise ValidationException("Calibration data input units '{}' for streamflow data not in required units '{}'".format(unit, valid_streamflow))
+                raise ValidationException(
+                    "Calibration data input units '{}' for streamflow data not in required units '{}'".format(unit, valid_streamflow))
 
             else:
                 return unit
@@ -603,7 +610,8 @@
         Check to see if the target year is within the bounds of the data.
         """
         if (yr < self.StartYear) or (yr > self.EndYear):
-            raise ValidationException("Accessible water year {0} is outside the range of years in the climate data.".format(yr))
+            raise ValidationException(
+                "Accessible water year {0} is outside the range of years in the climate data.".format(yr))
         else:
             return yr
 
