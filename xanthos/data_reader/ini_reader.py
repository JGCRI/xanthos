--- conflicted
+++ resolved
@@ -347,12 +347,7 @@
                 try:
                     self.TempMinFile = ro_mod['TempMinFile']
                 except KeyError:
-<<<<<<< HEAD
                     self.TempMinFile = None
-=======
-                    logging.exception('File path not provided for the TempMinFile variable in the ABCD runoff section of the config file.')
-                    raise
->>>>>>> ed0e17c9
 
                 try:
                     self.TempMinVarName = ro_mod['TempMinVarName']
