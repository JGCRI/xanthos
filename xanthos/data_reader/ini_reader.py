"""
Read in settings from configuration file *.ini.

@author: Xinya Li (xinya.li@pnl.gov) and Chris Vernon (chris.vernon@pnnl.gov)

License:  BSD 2-Clause, see LICENSE and DISCLAIMER files

Copyright (c) 2017, Battelle Memorial Institute
"""

import os
import logging
from configobj import ConfigObj


class ValidationException(Exception):
    def __init__(self, *args, **kwargs):
        Exception.__init__(self, *args, **kwargs)


class ConfigReader:

    def __init__(self, ini):

        c = ConfigObj(ini)

        p = c['Project']

        # project dirs
        self.root = p['RootDir']
        self.ProjectName = p['ProjectName']
        self.OutputNameStr = p['ProjectName']
        self.InputFolder = os.path.join(self.root, p['InputFolder'])
        self.OutDir = self.create_dir(os.path.join(self.root, p['OutputFolder']))
        self.OutputFolder = self.create_dir(os.path.join(self.OutDir, self.ProjectName))

        # -------------------------------------------------------------------
        # -------------------------------------------------------------------
        # COMPONENT MODULE CHECK
        # -------------------------------------------------------------------
        # -------------------------------------------------------------------
        try:
            r = True
            self.Reference = os.path.join(self.InputFolder, p['RefDir'])
        except KeyError:
            r = False

        try:
            pt = c['PET']
            self.PET = os.path.join(self.InputFolder, p['pet_dir'])
        except KeyError:
            pt = False

        try:
            ro = c['Runoff']
            self.RunoffDir = os.path.join(self.InputFolder, p['RunoffDir'])
        except KeyError:
            ro = False

        try:
            rt = c['Routing']
            self.RoutingDir = os.path.join(self.InputFolder, p['RoutingDir'])
        except KeyError:
            rt = False

        try:
            d = c['Diagnostics']
            self.DiagDir = os.path.join(self.InputFolder, p['DiagDir'])
        except KeyError:
            d = False

        try:
            t = c['TimeSeriesPlot']
        except KeyError:
            t = False

        try:
            a = c['AccessibleWater']
            self.AccWatDir = os.path.join(self.InputFolder, p['AccWatDir'])
        except KeyError:
            a = False

        try:
            ha = c['HydropowerActual']
            self.HydActDir = os.path.join(self.InputFolder, p['HydActDir'])
        except KeyError:
            ha = False

        try:
            hp = c['HydropowerPotential']
        except KeyError:
            hp = False

        try:
            cal = c['Calibrate']
        except KeyError:
            cal = False

        # -------------------------------------------------------------------
        # -------------------------------------------------------------------
        # PROJECT LEVEL SETTINGS
        # -------------------------------------------------------------------
        # -------------------------------------------------------------------
        self.ncell = 67420
        self.ngridrow = 360
        self.ngridcol = 720
        self.n_basins = int(p['n_basins'])
        self.OutputUnitStr = None
        self.HistFlag = p['HistFlag']
        self.StartYear = int(p['StartYear'])
        self.EndYear = int(p['EndYear'])
        self.nmonths = (self.EndYear - self.StartYear + 1) * 12
        self.OutputFormat = int(p['OutputFormat'])
        self.OutputUnit = int(p['OutputUnit'])
        self.OutputInYear = int(p['OutputInYear'])
        self.AggregateRunoffBasin = int(p['AggregateRunoffBasin'])
        self.AggregateRunoffCountry = int(p['AggregateRunoffCountry'])
        self.AggregateRunoffGCAMRegion = int(p['AggregateRunoffGCAMRegion'])
        self.PerformDiagnostics = int(p['PerformDiagnostics'])
        self.CreateTimeSeriesPlot = int(p['CreateTimeSeriesPlot'])
        self.CalculateAccessibleWater = int(p['CalculateAccessibleWater'])
        self.CalculateHydropowerPotential = int(p['CalculateHydropowerPotential'])
        self.CalculateHydropowerActual = int(p['CalculateHydropowerActual'])
        self.calibrate = int(p['Calibrate'])

        # -------------------------------------------------------------------
        # -------------------------------------------------------------------
        # CONFIGURE PET MODULE
        # -------------------------------------------------------------------
        # -------------------------------------------------------------------
        if pt:
            self.pet_module = pt['pet_module'].lower()

            if self.pet_module == 'hargreaves':
                pet_mod = pt['hargreaves']
                self.pet_dir = os.path.join(self.PET, pt['pet_dir'])

                # climate data
                try:
                    self.TemperatureFile = os.path.join(self.pet_dir, pet_mod['TemperatureFile'])
                except KeyError:
<<<<<<< HEAD
                    logging.exception("File path not provided for the TemperatureFile "
                                      "variable in the PET section of the config file.")
=======
                    logging.exception(
                        'File path not provided for the TemperatureFile variable in the PET section of the config file.')
>>>>>>> 0c3fa9fd
                    raise

                try:
                    self.TempVarName = pet_mod['TempVarName']
                except KeyError:
                    self.TempVarName = None

                try:
                    self.DailyTemperatureRangeFile = os.path.join(self.pet_dir, pet_mod['DailyTemperatureRangeFile'])
                except KeyError:
<<<<<<< HEAD
                    logging.exception("File path not provided for the DailyTemperatureRangeFile "
                                      "variable in the PET section of the config file.")
=======
                    logging.exception(
                        'File path not provided for the DailyTemperatureRangeFile variable in the PET section of the config file.')
>>>>>>> 0c3fa9fd
                    raise

                try:
                    self.DTRVarName = pet_mod['DTRVarName']
                except KeyError:
                    self.DTRVarName = None

            elif self.pet_module == 'hs':
                pet_mod = pt['hargreaves-samani']
                self.pet_dir = os.path.join(self.PET, pet_mod['pet_dir'])

                # climate data
                self.hs_tas = os.path.join(self.pet_dir, pet_mod['hs_tas'])
                self.hs_tmin = os.path.join(self.pet_dir, pet_mod['hs_tmin'])
                self.hs_tmax = os.path.join(self.pet_dir, pet_mod['hs_tmax'])

            elif self.pet_module == 'pm':
                pet_mod = pt['penman-monteith']
                self.pet_dir = os.path.join(self.PET, pet_mod['pet_dir'])

                # climate data
                self.pm_tas = os.path.join(self.pet_dir, pet_mod['pm_tas'])
                self.pm_tmin = os.path.join(self.pet_dir, pet_mod['pm_tmin'])
                self.pm_rhs = os.path.join(self.pet_dir, pet_mod['pm_rhs'])
                self.pm_rlds = os.path.join(self.pet_dir, pet_mod['pm_rlds'])
                self.pm_rsds = os.path.join(self.pet_dir, pet_mod['pm_rsds'])
                self.pm_wind = os.path.join(self.pet_dir, pet_mod['pm_wind'])

                # land cover data
                self.pm_lct = os.path.join(self.pet_dir, pet_mod['pm_lct'])
                self.pm_nlcs = int(pet_mod['pm_nlcs'])
                self.pm_water_idx = int(pet_mod['pm_water_idx'])
                self.pm_snow_idx = int(pet_mod['pm_snow_idx'])
                self.pm_lc_years = [int(i) for i in pet_mod['pm_lc_years']]

                # built-in data
                self.pm_params = os.path.join(self.pet_dir, 'gcam_ET_para.csv')
                self.pm_alpha = os.path.join(self.pet_dir, 'gcam_albedo.csv')
                self.pm_lai = os.path.join(self.pet_dir, 'gcam_lai.csv')
                self.pm_laimin = os.path.join(self.pet_dir, 'gcam_laimin.csv')
                self.pm_laimax = os.path.join(self.pet_dir, 'gcam_laimax.csv')
                self.pm_elev = os.path.join(self.pet_dir, 'elev.npy')

            elif self.pet_module == 'thornthwaite':
                pet_mod = pt['thornthwaite']
                self.pet_dir = os.path.join(self.PET, pet_mod['pet_dir'])

                # climate data
                self.trn_tas = os.path.join(self.pet_dir, pet_mod['trn_tas'])

            # use your own PET dataset
            elif self.pet_module == 'none':
                try:
                    self.pet_file = pt['pet_file']
                except KeyError:
                    raise ValidationException(
                        "USAGE: Must provide a pet_file variable in the PET config section that "
                        "contains the full path to an input PET file if not using an existing module."
                    )

            else:
                raise ValidationException("ERROR: PET module '{0}' not found. Please check "
                                          "spelling and try again.".format(self.pet_module))
        else:
            self.pet_module = 'none'

            try:
                self.pet_file = pt['pet_file']
            except KeyError:
                raise ValidationException(
                    "USAGE: Must provide a pet_file variable in the PET config section that "
                    "contains the full path to an input PET file if not using an existing module."
                )

        # -------------------------------------------------------------------
        # -------------------------------------------------------------------
        # CONFIGURE RUNOFF MODULE
        # -------------------------------------------------------------------
        # -------------------------------------------------------------------
        if ro:
            self.runoff_module = ro['runoff_module'].lower()

            if self.runoff_module == 'gwam':

                ro_mod = ro['GWAM']
                self.ro_model_dir = os.path.join(self.RunoffDir, ro_mod['runoff_dir'])
                self.runoff_spinup = int(ro_mod['runoff_spinup'])

                # built in files
                self.MaxSoilMois = os.path.join(self.ro_model_dir, ro_mod['MaxSoilMois'])
                self.LakesMSM = os.path.join(self.ro_model_dir, ro_mod['LakesMSM'])
                self.AdditWaterMSM = os.path.join(self.ro_model_dir, ro_mod['AdditWaterMSM'])

                # channel storage file full path name with extension if running future
                self.ChStorageFile = None
                self.ChStorageVarName = None

                # soil moisture file full path name with extension if running future
                self.SavFile = None
                self.SavVarName = None

                if self.HistFlag == 'False':
                    try:
                        self.ChStorageFile = ro_mod['ChStorageFile']
                        self.ChStorageVarName = ro_mod['ChStorageVarName']
                        self.SavFile = ro_mod['SavFile']
                        self.SavVarName = ro_mod['SavVarName']

                    except KeyError:
<<<<<<< HEAD
                        raise ValidationException("Error: ChStorageFile and ChStorageVarName "
                                                  "are not defined for Future Mode.")
=======
                        raise ValidationException(
                            "Error: ChStorageFile and ChStorageVarName are not defined for Future Mode.")
>>>>>>> 0c3fa9fd

                try:
                    self.PrecipitationFile = os.path.join(self.ro_model_dir, ro_mod['PrecipitationFile'])
                except KeyError:
<<<<<<< HEAD
                    logging.exception("File path not provided for the PrecipitationFile variable "
                                      "in the GCAM runoff section of the config file.")
=======
                    logging.exception(
                        'File path not provided for the PrecipitationFile variable in the GCAM runoff section of the config file.')
>>>>>>> 0c3fa9fd
                    raise

                try:
                    self.PrecipVarName = ro_mod['PrecipVarName']
                except KeyError:
                    self.PrecipVarName = None

                try:
                    self.TemperatureFile = os.path.join(self.ro_model_dir, ro_mod['TemperatureFile'])
                except KeyError:
<<<<<<< HEAD
                    logging.exception("File path not provided for the TemperatureFile "
                                      "variable in the GCAM runoff section of the config file.")
=======
                    logging.exception(
                        'File path not provided for the TemperatureFile variable in the GCAM runoff section of the config file.')
>>>>>>> 0c3fa9fd
                    raise

                try:
                    self.TempVarName = ro_mod['TempVarName']
                except KeyError:
                    self.TempVarName = None

                try:
                    self.DailyTemperatureRangeFile = os.path.join(
                        self.ro_model_dir, ro_mod['DailyTemperatureRangeFile'])
                except KeyError:
<<<<<<< HEAD
                    logging.exception("File path not provided for the DailyTemperatureRangeFile "
                                      "variable in the GCAM runoff section of the config file.")
=======
                    logging.exception(
                        'File path not provided for the DailyTemperatureRangeFile variable in the GCAM runoff section of the config file.')
>>>>>>> 0c3fa9fd
                    raise

                try:
                    self.DTRVarName = ro_mod['DTRVarName']
                except KeyError:
                    self.DTRVarName = None

            elif self.runoff_module == 'abcd':

                ro_mod = ro['abcd']
                self.ro_model_dir = os.path.join(self.RunoffDir, ro_mod['runoff_dir'])
                self.calib_file = os.path.join(self.ro_model_dir, ro_mod['calib_file'])
                self.runoff_spinup = int(ro_mod['runoff_spinup'])
                self.ro_jobs = int(ro_mod['jobs'])

                try:
                    self.PrecipitationFile = ro_mod['PrecipitationFile']
                except KeyError:
<<<<<<< HEAD
                    logging.exception("File path not provided for the PrecipitationFile "
                                      "variable in the ABCD runoff section of the config file.")
=======
                    logging.exception(
                        'File path not provided for the PrecipitationFile variable in the ABCD runoff section of the config file.')
>>>>>>> 0c3fa9fd
                    raise

                try:
                    self.PrecipVarName = ro_mod['PrecipVarName']
                except KeyError:
                    self.PrecipVarName = None

                try:
                    self.TempMinFile = ro_mod['TempMinFile']
                except KeyError:
                    self.TempMinFile = None

                try:
                    self.TempMinVarName = ro_mod['TempMinVarName']
                except KeyError:
                    self.TempMinVarName = None

            elif self.runoff_module == 'none':
                pass

            else:
<<<<<<< HEAD
                raise ValidationException("ERROR: Runoff module '{0}' not found. Please check "
                                          "spelling and try again.".format(self.runoff_module))
=======
                raise ValidationException(
                    "ERROR: Runoff module '{0}' not found. Please check spelling and try again.".format(self.runoff_module))
>>>>>>> 0c3fa9fd
        else:
            self.runoff_module = 'none'

        # -------------------------------------------------------------------
        # -------------------------------------------------------------------
        # CONFIGURE RUNOFF MODULE
        # -------------------------------------------------------------------
        # -------------------------------------------------------------------
        if rt:
            self.routing_module = rt['routing_module'].lower()

            if self.routing_module == 'mrtm':
                rt_mod = rt[self.routing_module]
                self.rt_model_dir = os.path.join(self.RoutingDir, rt_mod['routing_dir'])

                # load built-in files [ channel velocity, flow distance, flow direction ]
                self.strm_veloc = os.path.join(self.rt_model_dir, rt_mod['channel_velocity'])
                self.FlowDis = os.path.join(self.rt_model_dir, rt_mod['flow_distance'])
                self.FlowDir = os.path.join(self.rt_model_dir, rt_mod['flow_direction'])

                try:
                    self.routing_spinup = int(rt_mod['routing_spinup'])
                except KeyError:
                    self.routing_spinup = self.nmonths

                try:
                    self.alt_runoff = self.custom_runoff(rt_mod['alt_runoff'])
                except KeyError:
                    self.alt_runoff = None

            elif self.routing_module == 'none':
                pass

            else:
<<<<<<< HEAD
                raise ValidationException("ERROR: Routing module '{0}' not found. Please check "
                                          "spelling and try again.".format(self.routing_module))
=======
                raise ValidationException(
                    "ERROR: Routing module '{0}' not found. Please check spelling and try again.".format(self.routing_module))
>>>>>>> 0c3fa9fd

        else:
            self.routing_module = 'none'

        # create model configuration string (pet_runoff_routing)
        self.mod_cfg = '{0}_{1}_{2}'.format(self.pet_module, self.runoff_module, self.routing_module)

        if self.mod_cfg == 'none_none_none':
            raise ValidationException('No PET, Runoff, or Routing model selected.')

        # -------------------------------------------------------------------
        # -------------------------------------------------------------------
        # REFERENCE DATA
        # -------------------------------------------------------------------
        # -------------------------------------------------------------------
        if r:
            self.Area = os.path.join(self.Reference, 'Grid_Areas_ID.csv')
            self.Coord = os.path.join(self.Reference, 'coordinates.csv')
            self.BasinIDs = os.path.join(self.Reference, 'basin.csv')
            self.BasinNames = os.path.join(self.Reference, 'BasinNames235.txt')
            self.GCAMRegionIDs = os.path.join(self.Reference, 'region32_grids.csv')
            self.GCAMRegionNames = os.path.join(self.Reference, 'Rgn32Names.csv')
            self.CountryIDs = os.path.join(self.Reference, 'country.csv')
            self.CountryNames = os.path.join(self.Reference, 'country-names.csv')
        else:
            logging.warning('No reference data selected for use.')

        # -------------------------------------------------------------------
        # -------------------------------------------------------------------
        # OPTIONAL POST-PROCESSING MODULES
        # -------------------------------------------------------------------
        # -------------------------------------------------------------------

        # diagnostics
        if d:
            if self.PerformDiagnostics:
                self.VICDataFile = os.path.join(self.DiagDir, d['VICDataFile'])
                self.UNHDataFile = os.path.join(self.DiagDir, d['UNHDataFile'])
                self.WBMDataFile = os.path.join(self.DiagDir, d['WBMDataFile'])
                self.WBMCDataFile = os.path.join(self.DiagDir, d['WBMCDataFile'])
                self.DiagnosticScale = int(d['Scale'])

        # plots
        if t:
            if self.CreateTimeSeriesPlot:
                self.TimeSeriesScale = int(t['Scale'])
                self.TimeSeriesMapID = 999

                try:
                    map_id = int(t['MapID'])
                    self.TimeSeriesMapID = map_id

                except TypeError:
                    # as list
                    map_id = list(map(int, t['MapID']))
                    self.TimeSeriesMapID = map_id

        # accessible water
        if a:
            if self.CalculateAccessibleWater:
                self.ResCapacityFile = os.path.join(self.AccWatDir, a['ResCapacityFile'])
                self.BfiFile = os.path.join(self.AccWatDir, a['BfiFile'])
                self.HistEndYear = int(a['HistEndYear'])
                self.GCAM_StartYear = self.ck_year(int(a['GCAM_StartYear']))
                self.GCAM_EndYear = int(a['GCAM_EndYear'])
                self.GCAM_YearStep = int(a['GCAM_YearStep'])
                self.MovingMeanWindow = int(a['MovingMeanWindow'])
                self.Env_FlowPercent = float(a['Env_FlowPercent'])

                if (self.StartYear > self.GCAM_StartYear) or (self.EndYear < self.GCAM_EndYear):
<<<<<<< HEAD
                    raise ValidationException("Accessible water range of GCAM years are outside "
                                              "the range of years in climate data.")
=======
                    raise ValidationException(
                        "Accessible water range of GCAM years are outside the range of years in climate data.")
>>>>>>> 0c3fa9fd

        # hydropower potential
        if hp:
            if self.CalculateHydropowerPotential:
                self.hpot_start_date = hp['hpot_start_date']
                self.q_ex = float(hp['q_ex'])
                self.ef = float(hp['ef'])
                self.GridData = os.path.join(self.HydActDir, 'gridData.csv')

        # hydropower actual
        if ha:
            if self.CalculateHydropowerActual:
                self.hact_start_date = ha['hact_start_date']

                # built in data
                self.HydroDamData = os.path.join(self.HydActDir, 'resData_1593.csv')
                self.MissingCap = os.path.join(self.HydActDir, 'simulated_cap_by_country.csv')
                self.rule_curves = os.path.join(self.HydActDir, 'rule_curves_1593.npy')
                self.GridData = os.path.join(self.HydActDir, 'gridData.csv')
                self.DrainArea = os.path.join(self.HydActDir, 'DRT_half_SourceArea_globe_float.txt')

        # calibration mode
        if cal:
            if self.calibrate:
                self.set_calibrate = int(cal['set_calibrate'])
                self.cal_observed = cal['observed']
                self.obs_unit = self.ck_obs_unit(self.set_calibrate, cal['obs_unit'])
                self.calib_out_dir = self.create_dir(cal['calib_out_dir'])
                try:
                    self.cal_basins = cal['calibration_basins']
                    # calibration basins can be specified as either a single
                    # number (ex. 3), range (ex. 3-5), or a list (ex. 3,4,5)
                    if type(self.cal_basins) is not list:
                        self.cal_basins = [self.cal_basins]
                except KeyError:
                    self.cal_basins = ['1-{}'.format(self.n_basins)]

    @staticmethod
    def ck_obs_unit(set_calib, unit):
        """
        Checks the defined unit of the calibration data input.
        """
        valid_runoff = ('km3_per_mth', 'mm_per_mth')
        valid_streamflow = ('m3_per_sec')

        if set_calib == 0:

            if unit not in valid_runoff:
<<<<<<< HEAD
                raise ValidationException("Calibration data input units '{}' for runoff data "
                                          "not in required units '{}'".format(unit, valid_runoff))
=======
                raise ValidationException(
                    "Calibration data input units '{}' for runoff data not in required units '{}'".format(unit, valid_runoff))
>>>>>>> 0c3fa9fd

            else:
                return unit

        elif set_calib == 1:

            if unit not in valid_streamflow:
<<<<<<< HEAD
                raise ValidationException("Calibration data input units '{}' for streamflow data "
                                          "not in required units '{}'".format(unit, valid_streamflow))
=======
                raise ValidationException(
                    "Calibration data input units '{}' for streamflow data not in required units '{}'".format(unit, valid_streamflow))
>>>>>>> 0c3fa9fd

            else:
                return unit

    def ck_year(self, yr):
        """
        Check to see if the target year is within the bounds of the data.
        """
        if (yr < self.StartYear) or (yr > self.EndYear):
<<<<<<< HEAD
            raise ValidationException("Accessible water year {0} is outside the range "
                                      "of years in the climate data.".format(yr))
=======
            raise ValidationException(
                "Accessible water year {0} is outside the range of years in the climate data.".format(yr))
>>>>>>> 0c3fa9fd
        else:
            return yr

    def custom_runoff(self, f):
        """
        Check for custom runoff file name.  If 'none', return None; else
        return full path to file.

        :param f:
        :return:
        """
        if f == 'none':
            return None
        else:
            return os.path.join(self.rt_model_dir, f)

    @staticmethod
    def create_dir(pth):
        """
        Check to see if the target path is exists.
        """
        if os.path.isdir(pth) is False:
            os.mkdir(pth)
        return pth

    def log_info(self):
        """
        Log project-level details.
        """
        logging.info('ProjectName : {}'.format(self.ProjectName))
        logging.info('InputFolder : {}'.format(self.InputFolder))
        logging.info('OutputFolder: {}'.format(self.OutputFolder))
        logging.info('StartYear - End Year: {0}-{1}'.format(self.StartYear, self.EndYear))
        logging.info('Number of Months    : {}'.format(self.nmonths))

        if self.HistFlag.lower() in ['true', 't', 'yes', 'y', '1']:
            logging.info('Running: Historic Mode')

        else:
            logging.info('Running: Future Mode')
            try:
                logging.info('Historic Soil Moisture File: {}'.format(self.SavFile))
                logging.info('Historic Channel Storage File: {}'.format(self.ChStorageFile))
            except AttributeError:
                pass

        try:
            logging.info('Diagnostics will be performed using the data file: {}'.format(self.VICDataFile))
        except AttributeError:
            pass

    def update(self, args):
        """
        Overwrite configuration options

        :@param args:   Dictionary of parameters, where the key is the parameter name
        """
        for k, v in args.items():
            if not hasattr(self, k):
                print('Warning: {} is not a valid parameter'.format(k))
            setattr(self, k, v)<|MERGE_RESOLUTION|>--- conflicted
+++ resolved
@@ -139,13 +139,8 @@
                 try:
                     self.TemperatureFile = os.path.join(self.pet_dir, pet_mod['TemperatureFile'])
                 except KeyError:
-<<<<<<< HEAD
                     logging.exception("File path not provided for the TemperatureFile "
                                       "variable in the PET section of the config file.")
-=======
-                    logging.exception(
-                        'File path not provided for the TemperatureFile variable in the PET section of the config file.')
->>>>>>> 0c3fa9fd
                     raise
 
                 try:
@@ -156,13 +151,8 @@
                 try:
                     self.DailyTemperatureRangeFile = os.path.join(self.pet_dir, pet_mod['DailyTemperatureRangeFile'])
                 except KeyError:
-<<<<<<< HEAD
                     logging.exception("File path not provided for the DailyTemperatureRangeFile "
                                       "variable in the PET section of the config file.")
-=======
-                    logging.exception(
-                        'File path not provided for the DailyTemperatureRangeFile variable in the PET section of the config file.')
->>>>>>> 0c3fa9fd
                     raise
 
                 try:
@@ -272,24 +262,14 @@
                         self.SavVarName = ro_mod['SavVarName']
 
                     except KeyError:
-<<<<<<< HEAD
                         raise ValidationException("Error: ChStorageFile and ChStorageVarName "
                                                   "are not defined for Future Mode.")
-=======
-                        raise ValidationException(
-                            "Error: ChStorageFile and ChStorageVarName are not defined for Future Mode.")
->>>>>>> 0c3fa9fd
 
                 try:
                     self.PrecipitationFile = os.path.join(self.ro_model_dir, ro_mod['PrecipitationFile'])
                 except KeyError:
-<<<<<<< HEAD
                     logging.exception("File path not provided for the PrecipitationFile variable "
                                       "in the GCAM runoff section of the config file.")
-=======
-                    logging.exception(
-                        'File path not provided for the PrecipitationFile variable in the GCAM runoff section of the config file.')
->>>>>>> 0c3fa9fd
                     raise
 
                 try:
@@ -300,13 +280,8 @@
                 try:
                     self.TemperatureFile = os.path.join(self.ro_model_dir, ro_mod['TemperatureFile'])
                 except KeyError:
-<<<<<<< HEAD
                     logging.exception("File path not provided for the TemperatureFile "
                                       "variable in the GCAM runoff section of the config file.")
-=======
-                    logging.exception(
-                        'File path not provided for the TemperatureFile variable in the GCAM runoff section of the config file.')
->>>>>>> 0c3fa9fd
                     raise
 
                 try:
@@ -318,13 +293,8 @@
                     self.DailyTemperatureRangeFile = os.path.join(
                         self.ro_model_dir, ro_mod['DailyTemperatureRangeFile'])
                 except KeyError:
-<<<<<<< HEAD
                     logging.exception("File path not provided for the DailyTemperatureRangeFile "
                                       "variable in the GCAM runoff section of the config file.")
-=======
-                    logging.exception(
-                        'File path not provided for the DailyTemperatureRangeFile variable in the GCAM runoff section of the config file.')
->>>>>>> 0c3fa9fd
                     raise
 
                 try:
@@ -343,13 +313,8 @@
                 try:
                     self.PrecipitationFile = ro_mod['PrecipitationFile']
                 except KeyError:
-<<<<<<< HEAD
                     logging.exception("File path not provided for the PrecipitationFile "
                                       "variable in the ABCD runoff section of the config file.")
-=======
-                    logging.exception(
-                        'File path not provided for the PrecipitationFile variable in the ABCD runoff section of the config file.')
->>>>>>> 0c3fa9fd
                     raise
 
                 try:
@@ -371,13 +336,8 @@
                 pass
 
             else:
-<<<<<<< HEAD
                 raise ValidationException("ERROR: Runoff module '{0}' not found. Please check "
                                           "spelling and try again.".format(self.runoff_module))
-=======
-                raise ValidationException(
-                    "ERROR: Runoff module '{0}' not found. Please check spelling and try again.".format(self.runoff_module))
->>>>>>> 0c3fa9fd
         else:
             self.runoff_module = 'none'
 
@@ -412,13 +372,8 @@
                 pass
 
             else:
-<<<<<<< HEAD
                 raise ValidationException("ERROR: Routing module '{0}' not found. Please check "
                                           "spelling and try again.".format(self.routing_module))
-=======
-                raise ValidationException(
-                    "ERROR: Routing module '{0}' not found. Please check spelling and try again.".format(self.routing_module))
->>>>>>> 0c3fa9fd
 
         else:
             self.routing_module = 'none'
@@ -489,13 +444,8 @@
                 self.Env_FlowPercent = float(a['Env_FlowPercent'])
 
                 if (self.StartYear > self.GCAM_StartYear) or (self.EndYear < self.GCAM_EndYear):
-<<<<<<< HEAD
                     raise ValidationException("Accessible water range of GCAM years are outside "
                                               "the range of years in climate data.")
-=======
-                    raise ValidationException(
-                        "Accessible water range of GCAM years are outside the range of years in climate data.")
->>>>>>> 0c3fa9fd
 
         # hydropower potential
         if hp:
@@ -544,13 +494,8 @@
         if set_calib == 0:
 
             if unit not in valid_runoff:
-<<<<<<< HEAD
                 raise ValidationException("Calibration data input units '{}' for runoff data "
                                           "not in required units '{}'".format(unit, valid_runoff))
-=======
-                raise ValidationException(
-                    "Calibration data input units '{}' for runoff data not in required units '{}'".format(unit, valid_runoff))
->>>>>>> 0c3fa9fd
 
             else:
                 return unit
@@ -558,13 +503,8 @@
         elif set_calib == 1:
 
             if unit not in valid_streamflow:
-<<<<<<< HEAD
                 raise ValidationException("Calibration data input units '{}' for streamflow data "
                                           "not in required units '{}'".format(unit, valid_streamflow))
-=======
-                raise ValidationException(
-                    "Calibration data input units '{}' for streamflow data not in required units '{}'".format(unit, valid_streamflow))
->>>>>>> 0c3fa9fd
 
             else:
                 return unit
@@ -574,13 +514,8 @@
         Check to see if the target year is within the bounds of the data.
         """
         if (yr < self.StartYear) or (yr > self.EndYear):
-<<<<<<< HEAD
             raise ValidationException("Accessible water year {0} is outside the range "
                                       "of years in the climate data.".format(yr))
-=======
-            raise ValidationException(
-                "Accessible water year {0} is outside the range of years in the climate data.".format(yr))
->>>>>>> 0c3fa9fd
         else:
             return yr
 
