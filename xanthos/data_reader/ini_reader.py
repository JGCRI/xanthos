"""
Read in settings from configuration file *.ini.

@author: Xinya Li (xinya.li@pnl.gov) and Chris Vernon (chris.vernon@pnnl.gov)

License:  BSD 2-Clause, see LICENSE and DISCLAIMER files

Copyright (c) 2017, Battelle Memorial Institute
"""

import os
import logging
from configobj import ConfigObj


class ValidationException(Exception):
    def __init__(self, *args, **kwargs):
        Exception.__init__(self, *args, **kwargs)


class ConfigReader:

    def __init__(self, ini):

        c = ConfigObj(ini)

        p = c['Project']

        # project dirs
        self.root = p['RootDir']
        self.ProjectName = p['ProjectName']
        self.OutputNameStr = p['ProjectName']
        self.InputFolder = os.path.join(self.root, p['InputFolder'])
        self.OutDir = self.create_dir(os.path.join(self.root, p['OutputFolder']))
        self.OutputFolder = self.create_dir(os.path.join(self.OutDir, self.ProjectName))

        # -------------------------------------------------------------------
        # -------------------------------------------------------------------
        # COMPONENT MODULE CHECK
        # -------------------------------------------------------------------
        # -------------------------------------------------------------------
        try:
            r = True
            self.Reference = os.path.join(self.InputFolder, p['RefDir'])
        except KeyError:
            r = False

        try:
            pt = c['PET']
            self.PET = os.path.join(self.InputFolder, p['pet_dir'])
        except KeyError:
            pt = False

        try:
            ro = c['Runoff']
            self.RunoffDir = os.path.join(self.InputFolder, p['RunoffDir'])
        except KeyError:
            ro = False

        try:
            rt = c['Routing']
            self.RoutingDir = os.path.join(self.InputFolder, p['RoutingDir'])
        except KeyError:
            rt = False

        try:
            d = c['Diagnostics']
            self.DiagDir = os.path.join(self.InputFolder, p['DiagDir'])
        except KeyError:
            d = False

        try:
            t = c['TimeSeriesPlot']
        except KeyError:
            t = False

        try:
            a = c['AccessibleWater']
            self.AccWatDir = os.path.join(self.InputFolder, p['AccWatDir'])
        except KeyError:
            a = False

        try:
            ha = c['HydropowerActual']
            self.HydActDir = os.path.join(self.InputFolder, p['HydActDir'])
        except KeyError:
            ha = False

        try:
            hp = c['HydropowerPotential']
        except KeyError:
            hp = False

        try:
            cal = c['Calibrate']
        except KeyError:
            cal = False

        # -------------------------------------------------------------------
        # -------------------------------------------------------------------
        # PROJECT LEVEL SETTINGS
        # -------------------------------------------------------------------
        # -------------------------------------------------------------------
        self.ncell = 67420
        self.ngridrow = 360
        self.ngridcol = 720
        self.n_basins = int(p['n_basins'])
        self.OutputUnitStr = None
        self.HistFlag = p['HistFlag']
        self.StartYear = int(p['StartYear'])
        self.EndYear = int(p['EndYear'])
        self.nmonths = (self.EndYear - self.StartYear + 1) * 12
        self.OutputFormat = int(p['OutputFormat'])
        self.OutputUnit = int(p['OutputUnit'])
        self.OutputInYear = int(p['OutputInYear'])
        self.AggregateRunoffBasin = int(p['AggregateRunoffBasin'])
        self.AggregateRunoffCountry = int(p['AggregateRunoffCountry'])
        self.AggregateRunoffGCAMRegion = int(p['AggregateRunoffGCAMRegion'])
        self.PerformDiagnostics = int(p['PerformDiagnostics'])
        self.CreateTimeSeriesPlot = int(p['CreateTimeSeriesPlot'])
        self.CalculateAccessibleWater = int(p['CalculateAccessibleWater'])
        self.CalculateHydropowerPotential = int(p['CalculateHydropowerPotential'])
        self.CalculateHydropowerActual = int(p['CalculateHydropowerActual'])
        self.calibrate = int(p['Calibrate'])

        # -------------------------------------------------------------------
        # -------------------------------------------------------------------
        # CONFIGURE PET MODULE
        # -------------------------------------------------------------------
        # -------------------------------------------------------------------
        if pt:
            self.pet_module = pt['pet_module'].lower()

            if self.pet_module == 'hargreaves':
                pet_mod = pt['hargreaves']
                self.pet_dir = os.path.join(self.PET, pt['pet_dir'])

                # climate data
                try:
                    self.TemperatureFile = os.path.join(self.pet_dir, pet_mod['TemperatureFile'])
                except KeyError:
                    logging.exception("File path not provided for the TemperatureFile "
                                      "variable in the PET section of the config file.")
                    raise

                try:
                    self.TempVarName = pet_mod['TempVarName']
                except KeyError:
                    self.TempVarName = None

                try:
                    self.DailyTemperatureRangeFile = os.path.join(self.pet_dir, pet_mod['DailyTemperatureRangeFile'])
                except KeyError:
                    logging.exception("File path not provided for the DailyTemperatureRangeFile "
                                      "variable in the PET section of the config file.")
                    raise

                try:
                    self.DTRVarName = pet_mod['DTRVarName']
                except KeyError:
                    self.DTRVarName = None

            elif self.pet_module == 'hs':
                pet_mod = pt['hargreaves-samani']
                self.pet_dir = os.path.join(self.PET, pet_mod['pet_dir'])

                # climate data
                self.hs_tas = os.path.join(self.pet_dir, pet_mod['hs_tas'])
                self.hs_tmin = os.path.join(self.pet_dir, pet_mod['hs_tmin'])
                self.hs_tmax = os.path.join(self.pet_dir, pet_mod['hs_tmax'])

            elif self.pet_module == 'pm':
                pet_mod = pt['penman-monteith']
                self.pet_dir = os.path.join(self.PET, pet_mod['pet_dir'])

                # climate data
                self.pm_tas = os.path.join(self.pet_dir, pet_mod['pm_tas'])
                self.pm_tmin = os.path.join(self.pet_dir, pet_mod['pm_tmin'])
                self.pm_rhs = os.path.join(self.pet_dir, pet_mod['pm_rhs'])
                self.pm_rlds = os.path.join(self.pet_dir, pet_mod['pm_rlds'])
                self.pm_rsds = os.path.join(self.pet_dir, pet_mod['pm_rsds'])
                self.pm_wind = os.path.join(self.pet_dir, pet_mod['pm_wind'])

                # land cover data
                self.pm_lct = os.path.join(self.pet_dir, pet_mod['pm_lct'])
                self.pm_nlcs = int(pet_mod['pm_nlcs'])
                self.pm_water_idx = int(pet_mod['pm_water_idx'])
                self.pm_snow_idx = int(pet_mod['pm_snow_idx'])
                self.pm_lc_years = [int(i) for i in pet_mod['pm_lc_years']]

                # built-in data
                self.pm_params = os.path.join(self.pet_dir, 'gcam_ET_para.csv')
                self.pm_alpha = os.path.join(self.pet_dir, 'gcam_albedo.csv')
                self.pm_lai = os.path.join(self.pet_dir, 'gcam_lai.csv')
                self.pm_laimin = os.path.join(self.pet_dir, 'gcam_laimin.csv')
                self.pm_laimax = os.path.join(self.pet_dir, 'gcam_laimax.csv')
                self.pm_elev = os.path.join(self.pet_dir, 'elev.npy')

            elif self.pet_module == 'thornthwaite':
                pet_mod = pt['thornthwaite']
                self.pet_dir = os.path.join(self.PET, pet_mod['pet_dir'])

                # climate data
                self.trn_tas = os.path.join(self.pet_dir, pet_mod['trn_tas'])

            # use your own PET dataset
            elif self.pet_module == 'none':
                try:
                    self.pet_file = pt['pet_file']
                except KeyError:
                    raise ValidationException(
                        "USAGE: Must provide a pet_file variable in the PET config section that "
                        "contains the full path to an input PET file if not using an existing module."
                    )

            else:
                raise ValidationException("ERROR: PET module '{0}' not found. Please check "
                                          "spelling and try again.".format(self.pet_module))
        else:
            self.pet_module = 'none'

            try:
                self.pet_file = pt['pet_file']
            except KeyError:
                raise ValidationException(
                    "USAGE: Must provide a pet_file variable in the PET config section that "
                    "contains the full path to an input PET file if not using an existing module."
                )

        # -------------------------------------------------------------------
        # -------------------------------------------------------------------
        # CONFIGURE RUNOFF MODULE
        # -------------------------------------------------------------------
        # -------------------------------------------------------------------
        if ro:
            self.runoff_module = ro['runoff_module'].lower()

            if self.runoff_module == 'gwam':

                ro_mod = ro['GWAM']
                self.ro_model_dir = os.path.join(self.RunoffDir, ro_mod['runoff_dir'])
                self.runoff_spinup = int(ro_mod['runoff_spinup'])

                # built in files
                self.MaxSoilMois = os.path.join(self.ro_model_dir, ro_mod['MaxSoilMois'])
                self.LakesMSM = os.path.join(self.ro_model_dir, ro_mod['LakesMSM'])
                self.AdditWaterMSM = os.path.join(self.ro_model_dir, ro_mod['AdditWaterMSM'])

                # channel storage file full path name with extension if running future
                self.ChStorageFile = None
                self.ChStorageVarName = None

                # soil moisture file full path name with extension if running future
                self.SavFile = None
                self.SavVarName = None

                if self.HistFlag == 'False':
                    try:
                        self.ChStorageFile = ro_mod['ChStorageFile']
                        self.ChStorageVarName = ro_mod['ChStorageVarName']
                        self.SavFile = ro_mod['SavFile']
                        self.SavVarName = ro_mod['SavVarName']

                    except KeyError:
                        raise ValidationException("Error: ChStorageFile and ChStorageVarName "
                                                  "are not defined for Future Mode.")

                try:
                    self.PrecipitationFile = os.path.join(self.ro_model_dir, ro_mod['PrecipitationFile'])
                except KeyError:
                    logging.exception("File path not provided for the PrecipitationFile variable "
                                      "in the GCAM runoff section of the config file.")
                    raise

                try:
                    self.PrecipVarName = ro_mod['PrecipVarName']
                except KeyError:
                    self.PrecipVarName = None

                try:
                    self.TemperatureFile = os.path.join(self.ro_model_dir, ro_mod['TemperatureFile'])
                except KeyError:
                    logging.exception("File path not provided for the TemperatureFile "
                                      "variable in the GCAM runoff section of the config file.")
                    raise

                try:
                    self.TempVarName = ro_mod['TempVarName']
                except KeyError:
                    self.TempVarName = None

                try:
                    self.DailyTemperatureRangeFile = os.path.join(
                        self.ro_model_dir, ro_mod['DailyTemperatureRangeFile'])
                except KeyError:
                    logging.exception("File path not provided for the DailyTemperatureRangeFile "
                                      "variable in the GCAM runoff section of the config file.")
                    raise

                try:
                    self.DTRVarName = ro_mod['DTRVarName']
                except KeyError:
                    self.DTRVarName = None

            elif self.runoff_module == 'abcd':

                ro_mod = ro['abcd']
                self.ro_model_dir = os.path.join(self.RunoffDir, ro_mod['runoff_dir'])
                self.calib_file = os.path.join(self.ro_model_dir, ro_mod['calib_file'])
                self.runoff_spinup = int(ro_mod['runoff_spinup'])
                self.ro_jobs = int(ro_mod['jobs'])

                try:
                    self.PrecipitationFile = ro_mod['PrecipitationFile']
                except KeyError:
                    logging.exception("File path not provided for the PrecipitationFile "
                                      "variable in the ABCD runoff section of the config file.")
                    raise

                try:
                    self.PrecipVarName = ro_mod['PrecipVarName']
                except KeyError:
                    self.PrecipVarName = None

                try:
                    self.TempMinFile = ro_mod['TempMinFile']
                except KeyError:
<<<<<<< HEAD
                    logging.exception("File path not provided for the TempMinFile "
                                      "variable in the ABCD runoff section of the config file.")
                    raise
=======
                    self.TempMinFile = None
>>>>>>> f6ffc7bd

                try:
                    self.TempMinVarName = ro_mod['TempMinVarName']
                except KeyError:
                    self.TempMinVarName = None

            elif self.runoff_module == 'none':
                pass

            else:
                raise ValidationException("ERROR: Runoff module '{0}' not found. Please check "
                                          "spelling and try again.".format(self.runoff_module))
        else:
            self.runoff_module = 'none'

        # -------------------------------------------------------------------
        # -------------------------------------------------------------------
        # CONFIGURE RUNOFF MODULE
        # -------------------------------------------------------------------
        # -------------------------------------------------------------------
        if rt:
            self.routing_module = rt['routing_module'].lower()

            if self.routing_module == 'mrtm':
                rt_mod = rt[self.routing_module]
                self.rt_model_dir = os.path.join(self.RoutingDir, rt_mod['routing_dir'])

                # load built-in files [ channel velocity, flow distance, flow direction ]
                self.strm_veloc = os.path.join(self.rt_model_dir, rt_mod['channel_velocity'])
                self.FlowDis = os.path.join(self.rt_model_dir, rt_mod['flow_distance'])
                self.FlowDir = os.path.join(self.rt_model_dir, rt_mod['flow_direction'])

                try:
                    self.routing_spinup = int(rt_mod['routing_spinup'])
                except KeyError:
                    self.routing_spinup = self.nmonths

                try:
                    self.alt_runoff = self.custom_runoff(rt_mod['alt_runoff'])
                except KeyError:
                    self.alt_runoff = None

            elif self.routing_module == 'none':
                pass

            else:
                raise ValidationException("ERROR: Routing module '{0}' not found. Please check "
                                          "spelling and try again.".format(self.routing_module))

        else:
            self.routing_module = 'none'

        # create model configuration string (pet_runoff_routing)
        self.mod_cfg = '{0}_{1}_{2}'.format(self.pet_module, self.runoff_module, self.routing_module)

        if self.mod_cfg == 'none_none_none':
            raise ValidationException('No PET, Runoff, or Routing model selected.')

        # -------------------------------------------------------------------
        # -------------------------------------------------------------------
        # REFERENCE DATA
        # -------------------------------------------------------------------
        # -------------------------------------------------------------------
        if r:
            self.Area = os.path.join(self.Reference, 'Grid_Areas_ID.csv')
            self.Coord = os.path.join(self.Reference, 'coordinates.csv')
            self.BasinIDs = os.path.join(self.Reference, 'basin.csv')
            self.BasinNames = os.path.join(self.Reference, 'BasinNames235.txt')
            self.GCAMRegionIDs = os.path.join(self.Reference, 'region32_grids.csv')
            self.GCAMRegionNames = os.path.join(self.Reference, 'Rgn32Names.csv')
            self.CountryIDs = os.path.join(self.Reference, 'country.csv')
            self.CountryNames = os.path.join(self.Reference, 'country-names.csv')
        else:
            logging.warning('No reference data selected for use.')

        # -------------------------------------------------------------------
        # -------------------------------------------------------------------
        # OPTIONAL POST-PROCESSING MODULES
        # -------------------------------------------------------------------
        # -------------------------------------------------------------------

        # diagnostics
        if d:
            if self.PerformDiagnostics:
                self.VICDataFile = os.path.join(self.DiagDir, d['VICDataFile'])
                self.UNHDataFile = os.path.join(self.DiagDir, d['UNHDataFile'])
                self.WBMDataFile = os.path.join(self.DiagDir, d['WBMDataFile'])
                self.WBMCDataFile = os.path.join(self.DiagDir, d['WBMCDataFile'])
                self.DiagnosticScale = int(d['Scale'])

        # plots
        if t:
            if self.CreateTimeSeriesPlot:
                self.TimeSeriesScale = int(t['Scale'])
                self.TimeSeriesMapID = 999

                try:
                    map_id = int(t['MapID'])
                    self.TimeSeriesMapID = map_id

                except TypeError:
                    # as list
                    map_id = list(map(int, t['MapID']))
                    self.TimeSeriesMapID = map_id

        # accessible water
        if a:
            if self.CalculateAccessibleWater:
                self.ResCapacityFile = os.path.join(self.AccWatDir, a['ResCapacityFile'])
                self.BfiFile = os.path.join(self.AccWatDir, a['BfiFile'])
                self.HistEndYear = int(a['HistEndYear'])
                self.GCAM_StartYear = self.ck_year(int(a['GCAM_StartYear']))
                self.GCAM_EndYear = int(a['GCAM_EndYear'])
                self.GCAM_YearStep = int(a['GCAM_YearStep'])
                self.MovingMeanWindow = int(a['MovingMeanWindow'])
                self.Env_FlowPercent = float(a['Env_FlowPercent'])

                if (self.StartYear > self.GCAM_StartYear) or (self.EndYear < self.GCAM_EndYear):
                    raise ValidationException("Accessible water range of GCAM years are outside "
                                              "the range of years in climate data.")

        # hydropower potential
        if hp:
            if self.CalculateHydropowerPotential:
                self.hpot_start_date = hp['hpot_start_date']
                self.q_ex = float(hp['q_ex'])
                self.ef = float(hp['ef'])
                self.GridData = os.path.join(self.HydActDir, 'gridData.csv')

        # hydropower actual
        if ha:
            if self.CalculateHydropowerActual:
                self.hact_start_date = ha['hact_start_date']

                # built in data
                self.HydroDamData = os.path.join(self.HydActDir, 'resData_1593.csv')
                self.MissingCap = os.path.join(self.HydActDir, 'simulated_cap_by_country.csv')
                self.rule_curves = os.path.join(self.HydActDir, 'rule_curves_1593.npy')
                self.GridData = os.path.join(self.HydActDir, 'gridData.csv')
                self.DrainArea = os.path.join(self.HydActDir, 'DRT_half_SourceArea_globe_float.txt')

        # calibration mode
        if cal:
            if self.calibrate:
                self.set_calibrate = int(cal['set_calibrate'])
                self.cal_observed = cal['observed']
                self.obs_unit = self.ck_obs_unit(self.set_calibrate, cal['obs_unit'])
                self.calib_out_dir = self.create_dir(cal['calib_out_dir'])
                try:
                    self.cal_basin_start = int(cal['start_basin'])
                    self.cal_basin_end = int(cal['end_basin'])
                except KeyError:
                    self.cal_basin_start = 1
                    self.cal_basin_end = self.n_basins

    @staticmethod
    def ck_obs_unit(set_calib, unit):
        """
        Checks the defined unit of the calibration data input.
        """
        valid_runoff = ('km3_per_mth', 'mm_per_mth')
        valid_streamflow = ('m3_per_sec')

        if set_calib == 0:

            if unit not in valid_runoff:
                raise ValidationException("Calibration data input units '{}' for runoff data "
                                          "not in required units '{}'".format(unit, valid_runoff))

            else:
                return unit

        elif set_calib == 1:

            if unit not in valid_streamflow:
                raise ValidationException("Calibration data input units '{}' for streamflow data "
                                          "not in required units '{}'".format(unit, valid_streamflow))

            else:
                return unit

    def ck_year(self, yr):
        """
        Check to see if the target year is within the bounds of the data.
        """
        if (yr < self.StartYear) or (yr > self.EndYear):
            raise ValidationException("Accessible water year {0} is outside the range "
                                      "of years in the climate data.".format(yr))
        else:
            return yr

    def custom_runoff(self, f):
        """
        Check for custom runoff file name.  If 'none', return None; else
        return full path to file.

        :param f:
        :return:
        """
        if f == 'none':
            return None
        else:
            return os.path.join(self.rt_model_dir, f)

    @staticmethod
    def create_dir(pth):
        """
        Check to see if the target path is exists.
        """
        if os.path.isdir(pth) is False:
            os.mkdir(pth)
        return pth

    def log_info(self):
        """
        Log project-level details.
        """
        logging.info('ProjectName : {}'.format(self.ProjectName))
        logging.info('InputFolder : {}'.format(self.InputFolder))
        logging.info('OutputFolder: {}'.format(self.OutputFolder))
        logging.info('StartYear - End Year: {0}-{1}'.format(self.StartYear, self.EndYear))
        logging.info('Number of Months    : {}'.format(self.nmonths))

        if self.HistFlag.lower() in ['true', 't', 'yes', 'y', '1']:
            logging.info('Running: Historic Mode')

        else:
            logging.info('Running: Future Mode')
            try:
                logging.info('Historic Soil Moisture File: {}'.format(self.SavFile))
                logging.info('Historic Channel Storage File: {}'.format(self.ChStorageFile))
            except AttributeError:
                pass

        try:
            logging.info('Diagnostics will be performed using the data file: {}'.format(self.VICDataFile))
        except AttributeError:
            pass

    def update(self, args):
        """
        Overwrite configuration options

        :@param args:   Dictionary of parameters, where the key is the parameter name
        """
<<<<<<< HEAD
        for k, v in list(args.items()):
=======
        for k, v in args.items():
            if not hasattr(self, k):
                print('Warning: {} is not a valid parameter'.format(k))
>>>>>>> f6ffc7bd
            setattr(self, k, v)<|MERGE_RESOLUTION|>--- conflicted
+++ resolved
@@ -325,13 +325,7 @@
                 try:
                     self.TempMinFile = ro_mod['TempMinFile']
                 except KeyError:
-<<<<<<< HEAD
-                    logging.exception("File path not provided for the TempMinFile "
-                                      "variable in the ABCD runoff section of the config file.")
-                    raise
-=======
                     self.TempMinFile = None
->>>>>>> f6ffc7bd
 
                 try:
                     self.TempMinVarName = ro_mod['TempMinVarName']
@@ -577,11 +571,7 @@
 
         :@param args:   Dictionary of parameters, where the key is the parameter name
         """
-<<<<<<< HEAD
-        for k, v in list(args.items()):
-=======
         for k, v in args.items():
             if not hasattr(self, k):
                 print('Warning: {} is not a valid parameter'.format(k))
->>>>>>> f6ffc7bd
             setattr(self, k, v)