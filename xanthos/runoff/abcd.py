"""
ABCD runoff model.

@author   Chris R. Vernon, Caleb J. Braun
@email:   chris.vernon@pnnl.gov
@Project: Xanthos 2.0

License:  BSD 2-Clause, see LICENSE and DISCLAIMER files

Copyright (c) 2018, Battelle Memorial Institute
"""

import logging
import numpy as np
from joblib import Parallel, delayed


class ABCD:
    """
    A hydrology emulator.

    | Reference:
    |
    | Liu, Y., Hejazi, M.A., Li, H., Zhang, X., (2017), A Hydrological Emulator for Global
    |    Applications, Geoscientific Model Development Discussions, DOI: 10.5194/gmd-2017-113
    |
    | Martinez, G. F., & Gupta, H. V. (2010). Toward improved identification
    |    of hydrological models: A diagnostic evaluation of the 'abcd' monthly
    |    water balance model for the conterminous United States. Water Resources Research, 46(8).

    @:param prm     Object containing calibrated data
    @:param hist    Object containing Watch data
                    hist.
    @:return a      Float from 0-1
    @:return b      Float from 100-1000 mm
    @:return c      Float from 0-1
    @:return d      Float from 0-1
    @:return m      Float from 0-1
    """

    def __init__(self, pars, pet, precip, tmin, basin_ids, process_steps, spinup_steps, method='dist'):

        # are we running with the snow component?
        self.nosnow = tmin is None

        # extract the a, b, c, d, and optionally m parameters
        self.a = pars[:, 0]
        self.b = pars[:, 1] * 1000
        self.c = pars[:, 2]
        self.d = pars[:, 3]
        self.m = pars[:, 4] if not self.nosnow else 0

        # cache parameter values used in abcd_dist calculations
        self.a_times2 = self.a * 2
        self.b_over_a = self.b / self.a
        self.d_plus_1 = self.d + 1

        self.basin_ids = basin_ids

        # set processing method and steps
        self.method = method
        self.steps = process_steps
        self.spinup_steps = spinup_steps

        # PET and precipitation as input, transpose to row based
        self.pet = pet.T[0:self.steps, :]
        self.precip = precip.T[0:self.steps, :]

        # initialize arrays for spinup values
        self.pet0 = self.pet[0:self.spinup_steps, :].copy()
        self.precip0 = self.precip[0:self.spinup_steps, :].copy()

        # temperature minimum as input, if provided
        if self.nosnow:
            self.tmin = None
            self.tmin0 = None
        else:
            self.tmin = tmin.T[0:self.steps, :]
            self.tmin0 = self.tmin[0:self.spinup_steps, :].copy()

        # values [initial runoff, soil moisture storage, groundwater storage
        self.inv = np.array([20, 100, 500])
        self.soil_water_storage0 = self.inv[1]
        self.groundwater_storage0 = self.inv[2]

        # populate param arrays
        self.snm = None
        self.actual_et = None
        self.groundwater_storage = None
        self.soil_water_storage = None
        self.water_avail = None
        self.et_op = None
        self.snowpack = None
        self.rsim = None
        self.rain = None
        self.snow = None

        self.SN0 = 0
        self.TRAIN = 2.5
        self.TSNOW = 0.6

    def set_actual_et(self, p, frac=0.6):
        """
        Set the initial value of actual evapotranspiration (ET) at 60% of precipitation.

        :return: array
        """
        arr = np.zeros_like(p)

        arr[0, :] = p[0, :] * frac

        self.actual_et = arr

    def set_snowpack(self, p):
        """
        Set the initial value of accumulated snow water at 10% of precipitation.

        :return: array
        """
        arr = np.zeros_like(p)

        arr[0, :] = p[0, :] / 10

        self.snowpack = arr

    def set_rsim(self, p, v):
        """
        Set the initial streamflow.

        :param p:   precipitation
        :param v:   initial runoff

        :return: array
        """
        arr = np.zeros_like(p)

        arr[0, :] = v

        self.rsim = arr

<<<<<<< HEAD
    def get_rs(self, p, tmin):
        """Assign rain and snow arrays."""
=======
    def set_rain_and_snow(self, p, tmin):
        """
        Assign rain and snow arrays.
        """
        # we only need rain array if running without snow
        if self.nosnow:
            self.rain = p
            return

>>>>>>> 44dbf9b8
        # construct snow and rain arrays like precip shape
        self.rain = np.zeros_like(p)
        self.snow = np.zeros_like(p)

        # get the indices of each value meeting criteria
        allrain = tmin > self.TRAIN
        rainorsnow = (tmin <= self.TRAIN) & (tmin >= self.TSNOW)
        allsnow = tmin < self.TSNOW

        # populate the snow array
        self.snow[rainorsnow] = p[rainorsnow] * (self.TRAIN - tmin[rainorsnow]) / (self.TRAIN - self.TSNOW)

        if allrain.any():
            self.rain[allrain] = p[allrain]
            self.snow[allrain] = 0

        if rainorsnow.any():
            self.rain[rainorsnow] = p[rainorsnow] - self.snow[rainorsnow]

        if allsnow.any():
            self.rain[allsnow] = 0
            self.snow[allsnow] = p[allsnow]

    def abcd_dist(self, i, pet, tmin):
        """
        ABCD Model

<<<<<<< HEAD
        if i == 0:
            self.xs[i, :] = self.sn0 + self.snow[i, :]
        else:
            self.xs[i, :] = self.xs[i-1, :] + self.snow[i, :]

        # select only snow, intermediate, or only rain for each case
        allrain = np.nonzero(tmin[i, :] > self.train)
        rainorsnow = np.nonzero((tmin[i, :] <= self.train) & (tmin[i, :] >= self.tsnow))
        allsnow = np.nonzero(tmin[i, :] < self.tsnow)

        # estimate snowmelt (SNM)
        self.snm[i, allrain] = self.xs[i, allrain] * self.m
        self.snm[i, rainorsnow] = (self.xs[i, rainorsnow] * self.m) * (
            (self.train - tmin[i, rainorsnow]) / (self.train - self.tsnow)
        )
        self.snm[i, allsnow] = 0

        # accumulated snow water equivalent
        self.xs[i, :] -= self.snm[i, :]
=======
        @:param i       Current month
        @:param pet     Potential Evapotranspiration
        @:param tmin    Monthly minimum temperature (if running with snow)
        """
        if not self.nosnow:
            if i == 0:
                self.snowpack[i, :] = self.SN0 + self.snow[i, :]
            else:
                self.snowpack[i, :] = self.snowpack[i - 1, :] + self.snow[i, :]

            # select only snow, intermediate, or only rain for each case
            allrain = tmin[i, :] > self.TRAIN
            rainorsnow = (tmin[i, :] <= self.TRAIN) & (tmin[i, :] >= self.TSNOW)
            allsnow = tmin[i, :] < self.TSNOW

            # estimate snowmelt (SNM)
            self.snm[i, allrain] = self.snowpack[i, allrain] * self.m[allrain]
            self.snm[i, rainorsnow] = (self.snowpack[i, rainorsnow] * self.m[rainorsnow]) * \
                ((self.TRAIN - tmin[i, rainorsnow]) / (self.TRAIN - self.TSNOW))
            self.snm[i, allsnow] = 0

            # accumulated snow water equivalent
            self.snowpack[i, :] -= self.snm[i, :]
>>>>>>> 44dbf9b8

        # get available water
        if i == 0:
            self.water_avail[i, :] = self.rain[i, :] + self.soil_water_storage0
        else:
            self.water_avail[i, :] = self.rain[i, :] + self.soil_water_storage[i - 1, :] + self.snm[i, :]

        # ET opportunity
        rpt = (self.water_avail[i, :] + self.b)
        rpt_over_pt2 = rpt / self.a_times2
        self.et_op[i, :] = rpt_over_pt2 - np.sqrt(np.square(rpt_over_pt2) - (self.water_avail[i, :] * self.b_over_a))

        # soil water storage
        self.soil_water_storage[i, :] = self.et_op[i, :] * np.exp(-pet[i, :].real / self.b)

        # get the difference between available water and ET opportunity
        awet = (self.water_avail[i, :] - self.et_op[i, :])
        c_x_awet = self.c * awet

        # groundwater storage
        if i == 0:
            self.groundwater_storage[i, :] = (self.groundwater_storage0 + c_x_awet) / self.d_plus_1
        else:
            self.groundwater_storage[i, :] = (self.groundwater_storage[i - 1, :] + c_x_awet) / self.d_plus_1

        # populate arrays
        self.actual_et[i, :] = self.et_op[i, :] - self.soil_water_storage[i, :]
        self.actual_et[i, :] = np.maximum(0, self.actual_et[i, :])
        self.actual_et[i, :] = np.minimum(pet[i, :].real, self.actual_et[i, :])
        self.soil_water_storage[i, :] = self.et_op[i, :] - self.actual_et[i, :]
        self.rsim[i, :] = (awet - c_x_awet) + self.d * self.groundwater_storage[i, :]

    def init_arrays(self, p, tmin):
<<<<<<< HEAD
        """Initialize arrays based on spin-up or simulation run status."""
        # construct simulated runoff array
        self.rsim = self.set_rsim(p, self.inv[0])
=======
        """
        Initialize arrays based on spin-up or simulation run status.
        """
        # construct simulated runoff, actual evapotranspiration, and snowpack arrays
        self.set_rsim(p, self.inv[0])
        self.set_actual_et(p)
        self.set_snowpack(p)
>>>>>>> 44dbf9b8

        self.snm = np.zeros_like(p)
        self.groundwater_storage = np.zeros_like(p)
        self.soil_water_storage = np.zeros_like(p)
        self.water_avail = np.zeros_like(p)
        self.et_op = np.zeros_like(p)

        # partition snow and rain
        self.set_rain_and_snow(p, tmin)

    def set_vals(self):
        """
<<<<<<< HEAD
        Set and reset initial values.

        Reset initial values for runoff [0], soil moisture [1], and groundwater storage [2] based on spin-up as the
        average of the last three Decembers.
=======
        Reset initial values for runoff [0], soil moisture [1], and groundwater
        storage [2] based on spin-up as the average of the last three Decembers.
>>>>>>> 44dbf9b8
        """
        try:
            # get Decembers from end of array (-1=last december, -13=two years ago, -25=three years ago)
            dec_idx = [-1, -13, -25]

            rsim_rollover = self.rsim[dec_idx, :]
            sm_rollover = self.soil_water_storage[dec_idx, :]
            gs_rollover = self.groundwater_storage[dec_idx, :]

        except IndexError:
            logging.exception(
                'Spin-up steps must produce at least 10 years spin-up. Your '
                'spin-up only consist of {} months. Please reconfigure and try '
                'again.'.format(self.spinup_steps))
            raise

        # initial values arrays (1d, where length is the sum of number of cells for all basins running)
        ro = np.empty(self.basin_ids.shape)
        sm = np.empty(self.basin_ids.shape)
        gs = np.empty(self.basin_ids.shape)

        # initial values are set by taking the mean value by basin, so here we have to go basin-by-basin
        for i in np.unique(self.basin_ids):
            b_idx = (i == self.basin_ids)
            ro[b_idx] = np.mean(np.nanmean(rsim_rollover[:, b_idx], axis=1))
            sm[b_idx] = np.mean(np.nanmean(sm_rollover[:, b_idx], axis=1))
            gs[b_idx] = np.mean(np.nanmean(gs_rollover[:, b_idx], axis=1))

        self.inv = np.array([ro, sm, gs])
        self.soil_water_storage0 = self.inv[1]
        self.groundwater_storage0 = self.inv[2]

    def spinup(self):
        """Run spin-up using initial values."""
        # initialize arrays for spinup
        self.init_arrays(self.precip0, self.tmin0)

        # run spin-up with initial settings and calibrated a, b, c, d, m params
        for i in range(0, self.spinup_steps, 1):
            self.abcd_dist(i, self.pet0, self.tmin0)

        # reset initial runoff, soil moisture, and groundwater storage values to the average of the last 3 Decembers
        self.set_vals()

    def simulate(self):
<<<<<<< HEAD
        """Run simulation using spin-up values."""
        # initialize arrays for simulation from  spin-up
        self.init_arrays(self.p, self.tmin)
=======
        """
        Run simulation using spin-up values.
        """
        # initialize arrays for simulation from spin-up
        self.init_arrays(self.precip, self.tmin)
>>>>>>> 44dbf9b8

        # process with first pass parameters
        for i in range(0, self.steps, 1):
            self.abcd_dist(i, self.pet, self.tmin)

    def emulate(self):
<<<<<<< HEAD
        """Run hydrologic emulator."""
=======
        """
        Run hydrologic emulator.
        """
>>>>>>> 44dbf9b8
        # run spin-up
        self.spinup()

        # run simulation
        self.simulate()


def _run_basins(basin_nums, pars_abcdm, basin_ids, pet, precip, tmin, n_months, spinup_steps, method='dist'):
    """
    Run the ABCD model for each basin.

    :param basin_nums:      The numbers of the target basins (1d NumPy array)
    :param basin_ids:       Basin ID Map: 67420 x 1, 235 Basins
    :param n_months:        The number of months to process
    :param spinup_steps:    How many times to tile the historic months by
    :param method:          Either 'dist' for distributed, or 'lump' for lumped processing
    :return                 A NumPy array
    """
<<<<<<< HEAD
    logging.info("\t\tProcessing spin-up and simulation for basin {}".format(basin_num))
=======
    # get the grid cell indices of the target basins (integer 1d array)
    basin_indices = np.where(np.isin(basin_ids, basin_nums))

    # pass basin ids to model for setting basin-specific initial values
    target_basins_ids = basin_ids[basin_indices]
>>>>>>> 44dbf9b8

    # import ABCD parameters for the target basins (constant for all months)
    pars_by_cell = pars_abcdm[basin_ids - 1]
    pars = pars_by_cell[basin_indices]

    # extract data for the selected basins only (over all months)
    _pet = pet[basin_indices]
    _precip = precip[basin_indices]

    # tmin is optional, but the snow component of the model will not be used without it
    if tmin is None:
        _tmin = tmin
    else:
        _tmin = tmin[basin_indices]

    # instantiate the model
    he = ABCD(pars, _pet, _precip, _tmin, target_basins_ids, n_months, spinup_steps, method=method)

    # run it
    he.emulate()

    # stack outputs
    vals = np.hstack([he.pet.T, he.actual_et.T, he.rsim.T, he.soil_water_storage.T])

    return vals


def abcd_parallel(n_basins, pars, basin_ids, pet, precip, tmin, n_months, spinup_steps, jobs=-1):
    """
<<<<<<< HEAD
    Run ABCD model on basins in parallel.

    This model is made to run a basin at a time.  Running them in parallel
    greatly speeds things up. The user can choose to output just the coordinates
    and simulated runoff, or the whole suite of outputs from the ABCD model.
=======
    This model can run any number of basins at a time.  Splitting them into
    chunks and running them in parallel greatly speeds things up.
>>>>>>> 44dbf9b8

    :param pars:                Array of abcdm parameters by grid cell
    :param n_basins:            How many basins to run
    :return:                    A list of NumPy arrays
    """
    # rough optimization for dividing basins across threads
    if jobs < 1:
        n_chunks = 8
    else:
        n_chunks = jobs * 2

    # Split the range of basins into separate chunks for each thread to process
    min_basin = min(basin_ids)
    basin_ranges = np.array_split(np.arange(min_basin, min_basin + n_basins), n_chunks)

    logging.info("\t\tProcessing spin-up and simulation for basins {}...{}".format(min_basin, n_basins))

    rslts = Parallel(n_jobs=jobs, backend="threading")(delayed(_run_basins)
                                                       (i, pars, basin_ids, pet, precip,
                                                        tmin, n_months, spinup_steps) for i in basin_ranges)

    out = np.empty((len(basin_ids), n_months * 4))  # 4 output variables for every month

    # combine parallel results back in the correct order
    for i, br in enumerate(basin_ranges):
        basin_indices = np.where(np.isin(basin_ids, br))
        out[basin_indices, :] = rslts[i]

    return out


def abcd_execute(n_basins, basin_ids, pet, precip, tmin, calib_file, n_months, spinup_steps, jobs):
    """
    Run the ABCD model.

    :param n_basins:          How many basin to run
    :param basin_ids:         Basin ID Map: 67420 x 1, 235 Basins
    :param pet:               Potential Evapotranspiration for each cell
    :param precip:            Precipitation for each cell
    :param tmin:              Monthly average minimum temperature (optional)
    :param calib_file:        Path to .npy file containing calibrated abcdm parameters
    :param n_months:          The number of months to process
    :param spinup_steps:      How many times to tile the historic months by
    :param jobs:              The number of jobs to use when running basins parallel
                              (-2, all but one core; -1, all cores; 8, 8 cores)

    :return         A NumPy arrays for coordinates (long, lat) and simulated runoff,
                    PET, AET and soil moisture with the shape (grid cells, value per month).
    """
    # read parameters from calibration
    prm = np.load(calib_file)

    # run all basins at once in parallel
    rslts = abcd_parallel(n_basins=n_basins, pars=prm, basin_ids=basin_ids, pet=pet, precip=precip,
                          tmin=tmin, n_months=n_months, spinup_steps=spinup_steps, jobs=jobs)

    # build array to pass to router
    _pet, _aet, _q, _sav = np.split(rslts, 4, axis=1)

    return _pet, _aet, _q, _sav<|MERGE_RESOLUTION|>--- conflicted
+++ resolved
@@ -138,20 +138,13 @@
 
         self.rsim = arr
 
-<<<<<<< HEAD
-    def get_rs(self, p, tmin):
+    def set_rain_and_snow(self, p, tmin):
         """Assign rain and snow arrays."""
-=======
-    def set_rain_and_snow(self, p, tmin):
-        """
-        Assign rain and snow arrays.
-        """
         # we only need rain array if running without snow
         if self.nosnow:
             self.rain = p
             return
 
->>>>>>> 44dbf9b8
         # construct snow and rain arrays like precip shape
         self.rain = np.zeros_like(p)
         self.snow = np.zeros_like(p)
@@ -179,27 +172,6 @@
         """
         ABCD Model
 
-<<<<<<< HEAD
-        if i == 0:
-            self.xs[i, :] = self.sn0 + self.snow[i, :]
-        else:
-            self.xs[i, :] = self.xs[i-1, :] + self.snow[i, :]
-
-        # select only snow, intermediate, or only rain for each case
-        allrain = np.nonzero(tmin[i, :] > self.train)
-        rainorsnow = np.nonzero((tmin[i, :] <= self.train) & (tmin[i, :] >= self.tsnow))
-        allsnow = np.nonzero(tmin[i, :] < self.tsnow)
-
-        # estimate snowmelt (SNM)
-        self.snm[i, allrain] = self.xs[i, allrain] * self.m
-        self.snm[i, rainorsnow] = (self.xs[i, rainorsnow] * self.m) * (
-            (self.train - tmin[i, rainorsnow]) / (self.train - self.tsnow)
-        )
-        self.snm[i, allsnow] = 0
-
-        # accumulated snow water equivalent
-        self.xs[i, :] -= self.snm[i, :]
-=======
         @:param i       Current month
         @:param pet     Potential Evapotranspiration
         @:param tmin    Monthly minimum temperature (if running with snow)
@@ -223,7 +195,6 @@
 
             # accumulated snow water equivalent
             self.snowpack[i, :] -= self.snm[i, :]
->>>>>>> 44dbf9b8
 
         # get available water
         if i == 0:
@@ -257,19 +228,11 @@
         self.rsim[i, :] = (awet - c_x_awet) + self.d * self.groundwater_storage[i, :]
 
     def init_arrays(self, p, tmin):
-<<<<<<< HEAD
         """Initialize arrays based on spin-up or simulation run status."""
-        # construct simulated runoff array
-        self.rsim = self.set_rsim(p, self.inv[0])
-=======
-        """
-        Initialize arrays based on spin-up or simulation run status.
-        """
         # construct simulated runoff, actual evapotranspiration, and snowpack arrays
         self.set_rsim(p, self.inv[0])
         self.set_actual_et(p)
         self.set_snowpack(p)
->>>>>>> 44dbf9b8
 
         self.snm = np.zeros_like(p)
         self.groundwater_storage = np.zeros_like(p)
@@ -282,15 +245,10 @@
 
     def set_vals(self):
         """
-<<<<<<< HEAD
         Set and reset initial values.
 
-        Reset initial values for runoff [0], soil moisture [1], and groundwater storage [2] based on spin-up as the
-        average of the last three Decembers.
-=======
         Reset initial values for runoff [0], soil moisture [1], and groundwater
         storage [2] based on spin-up as the average of the last three Decembers.
->>>>>>> 44dbf9b8
         """
         try:
             # get Decembers from end of array (-1=last december, -13=two years ago, -25=three years ago)
@@ -336,30 +294,16 @@
         self.set_vals()
 
     def simulate(self):
-<<<<<<< HEAD
         """Run simulation using spin-up values."""
-        # initialize arrays for simulation from  spin-up
-        self.init_arrays(self.p, self.tmin)
-=======
-        """
-        Run simulation using spin-up values.
-        """
         # initialize arrays for simulation from spin-up
         self.init_arrays(self.precip, self.tmin)
->>>>>>> 44dbf9b8
 
         # process with first pass parameters
         for i in range(0, self.steps, 1):
             self.abcd_dist(i, self.pet, self.tmin)
 
     def emulate(self):
-<<<<<<< HEAD
         """Run hydrologic emulator."""
-=======
-        """
-        Run hydrologic emulator.
-        """
->>>>>>> 44dbf9b8
         # run spin-up
         self.spinup()
 
@@ -378,15 +322,11 @@
     :param method:          Either 'dist' for distributed, or 'lump' for lumped processing
     :return                 A NumPy array
     """
-<<<<<<< HEAD
-    logging.info("\t\tProcessing spin-up and simulation for basin {}".format(basin_num))
-=======
     # get the grid cell indices of the target basins (integer 1d array)
     basin_indices = np.where(np.isin(basin_ids, basin_nums))
 
     # pass basin ids to model for setting basin-specific initial values
     target_basins_ids = basin_ids[basin_indices]
->>>>>>> 44dbf9b8
 
     # import ABCD parameters for the target basins (constant for all months)
     pars_by_cell = pars_abcdm[basin_ids - 1]
@@ -416,16 +356,10 @@
 
 def abcd_parallel(n_basins, pars, basin_ids, pet, precip, tmin, n_months, spinup_steps, jobs=-1):
     """
-<<<<<<< HEAD
     Run ABCD model on basins in parallel.
 
-    This model is made to run a basin at a time.  Running them in parallel
-    greatly speeds things up. The user can choose to output just the coordinates
-    and simulated runoff, or the whole suite of outputs from the ABCD model.
-=======
     This model can run any number of basins at a time.  Splitting them into
     chunks and running them in parallel greatly speeds things up.
->>>>>>> 44dbf9b8
 
     :param pars:                Array of abcdm parameters by grid cell
     :param n_basins:            How many basins to run
