--- conflicted
+++ resolved
@@ -190,14 +190,10 @@
         elif self.s.pet_module == 'pm':
             pass
 
-<<<<<<< HEAD
         elif self.s.pet_module == 'thornthwaite':
             pass
 
-    def calculate_pet(self, nm=None):
-=======
     def calculate_pet(self):
->>>>>>> c64b5c24
         """
         Calculate monthly potential evapo-transpiration.
         """
