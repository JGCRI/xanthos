"""
Module to write output data files.

Output Settings:
OutputFormat:  = 0(default, netcdf file); = 1(csv file)
OutputUnit:    = 0(default, mm); = 1(km3)
OutputInYear:  = 0(default, per month); = 1(per year, the output will combine 12-month results into annual result)

Created on Oct 11, 2016

@author: lixi729
@Project: Xanthos V1.0

License:  BSD 2-Clause, see LICENSE and DISCLAIMER files

Copyright (c) 2017, Battelle Memorial Institute
"""

import os
import logging
import numpy as np
import pandas as pd
from scipy import io as spio


def OUTWriter(Settings, area, PET, AET, Q, SAV, ChStorage, Avg_ChFlow):
    """Write out main Xanthos output variables."""
    ChStorageNameStr = Settings.OutputNameStr
    SO = np.copy(SAV)

    flag = Settings.OutputFormat
    if flag == 0:
        logging.debug("Save in NetCDF files")
    else:
        logging.debug("Save in CSV files")

    if Settings.OutputInYear == 1:
        ny = int(Settings.EndYear - Settings.StartYear + 1)
        # pet = np.zeros((Settings.ncell, ny), dtype=float)
        # aet = np.zeros((Settings.ncell, ny), dtype=float)
        q = np.zeros((Settings.ncell, ny), dtype=float)
        # sav = np.zeros((Settings.ncell, ny), dtype=float)
        # ac = np.zeros((Settings.ncell, ny), dtype=float)

        for i in range(ny):
            # pet[:, i] = np.sum(PET[:, i * 12:(i + 1) * 12], axis=1)
            # aet[:, i] = np.sum(AET[:, i * 12:(i + 1) * 12], axis=1)
            q[:, i] = np.sum(Q[:, i * 12:(i + 1) * 12], axis=1)
            # sav[:, i] = np.sum(SAV[:, i * 12:(i + 1) * 12], axis=1)
            # ac[:, i] = np.sum(Avg_ChFlow[:, i * 12:(i + 1) * 12], axis=1)

        del PET, AET, Q, SAV  # , Avg_ChFlow

        # PET = np.copy(pet)
        # AET = np.copy(aet)
        Q = np.copy(q)
        # SAV = np.copy(sav)
        # Avg_ChFlow = np.copy(ac)

        # del pet, aet, q, sav, ac

        logging.debug("Output data annually")

    if Settings.OutputUnit == 1:  # convert the original unit mm/month to new unit km3/month
        conversion = area / 1e6  # mm -> km3

        for j in range(Q.shape[1]):
            # PET[:, j] *= conversion
            # AET[:, j] *= conversion
            Q[:, j] *= conversion
<<<<<<< HEAD
            # SAV[:, j] *= conversion
=======
            SAV[:, j] *= conversion
>>>>>>> 4303d1b5
            # Avg_ChFlow[:, j] = Avg_ChFlow[:, j] * conversion

        if Settings.OutputInYear == 1:
            Settings.OutputUnitStr = "km3peryear"
        else:
            Settings.OutputUnitStr = "km3permonth"
    else:
        if Settings.OutputInYear == 1:
            Settings.OutputUnitStr = "mmperyear"
        else:
            Settings.OutputUnitStr = "mmpermonth"

    logging.debug("Unit is {}".format(Settings.OutputUnitStr))

    logging.debug("Output dimension is {}".format(Q.shape))

    # SaveData(Settings, 'pet', PET, flag)
    # SaveData(Settings, 'aet', AET, flag)
    SaveData(Settings, 'q', Q, flag)
    # SaveData(Settings, 'soilmoisture', SAV, flag)
    # SaveData(Settings, 'avgchflow', Avg_ChFlow, flag)

    if Settings.HistFlag == 'True':
        logging.info("The following two files are saved as initialization data sets (latest month) for future mode:")
        logging.info("ChStorage: monthly output, unit is m^3, dimension is {}".format(ChStorage.shape))
        Settings.OutputNameStr = ChStorageNameStr

        logging.info("Soil column moisture: monthly output, unit is mm/month, dimension is {}".format(SO.shape))
        Settings.OutputNameStr = ChStorageNameStr

    return Q, Avg_ChFlow


def SaveData(settings, var, data, flag):
    """Save output data as a NetCDF or .csv."""
    if var == 'avgchflow':
        unit = 'm3persec'
    else:
        unit = settings.OutputUnitStr

<<<<<<< HEAD
    filename = os.path.join(settings.OutputFolder, '{}_{}_{}'.format(
        var, unit, '_'.join(settings.ProjectName.split(' '))))
=======
    filename = '{}_{}_{}'.format(var, unit, '_'.join(settings.ProjectName.split(' ')))
    filename = os.path.join(settings.OutputFolder, filename)
>>>>>>> 4303d1b5

    if flag == 0:
        SaveNetCDF(filename, data, settings, var)
    else:
        SaveCSV(filename, data, settings)


def SaveMAT(filename, data, varstr):
    """Save output data in the .mat format."""
    filename = filename + ".mat"
    spio.savemat(filename, {varstr: data})


def SaveCSV(filename, data, settings):
    """Write numpy array as a csv."""
    # convert to data frame to set header and basin number in file
    df = pd.DataFrame(data)

    # add in index as basin or grid cell number
    df.insert(loc=0, column='id', value=df.index.copy()+1)

    filename += ".csv"

    if settings.OutputInYear == 1:
        cols = ','.join(['{}'.format(i) for i in range(settings.StartYear, settings.EndYear + 1, 1)])
    else:
        col_list = []
        for i in range(settings.StartYear, settings.EndYear + 1, 1):
            for m in range(1, 13):
                if m < 10:
                    mth = '0{}'.format(m)
                else:
                    mth = m
                col_list.append('{}{}'.format(i, mth))
        cols = ','.join(col_list)

    # set header
    hdr = 'id,{}'.format(cols)

    try:
        df.columns = hdr.split(',')
    except ValueError:
        raise

    df.to_csv(filename, index=False)


def SaveNetCDF(filename, data, Settings, varstr):
    """Write numpy array as a NetCDF."""
    filename = filename + ".nc"
    # open
    datagrp = spio.netcdf.netcdf_file(filename, 'w')
    (nrows, ncols) = data.shape

    # dimensions
    datagrp.createDimension('index', nrows)

    if Settings.OutputInYear:
        datagrp.createDimension('year', ncols)
        griddata = datagrp.createVariable('data', 'f4', ('index', 'year'))
    else:
        datagrp.createDimension('month', ncols)
        griddata = datagrp.createVariable('data', 'f4', ('index', 'month'))

    # variables
    unit = Settings.OutputUnitStr
    griddata.units = unit
    griddata.description = varstr + "_" + unit

    # data
    griddata[:, :] = data[:, :].copy()

    # close
    datagrp.close()


def writecsvMap(filename, data, Settings):
    """Write .csv map."""
    years = list(map(str, list(range(Settings.StartYear, Settings.EndYear + 1))))
    headerline = "id," + ",".join([year for year in years])

    with open(filename + '.csv', 'w') as outfile:
        np.savetxt(outfile, data, delimiter=',', header=headerline, fmt='%s', comments='')<|MERGE_RESOLUTION|>--- conflicted
+++ resolved
@@ -68,11 +68,7 @@
             # PET[:, j] *= conversion
             # AET[:, j] *= conversion
             Q[:, j] *= conversion
-<<<<<<< HEAD
-            # SAV[:, j] *= conversion
-=======
             SAV[:, j] *= conversion
->>>>>>> 4303d1b5
             # Avg_ChFlow[:, j] = Avg_ChFlow[:, j] * conversion
 
         if Settings.OutputInYear == 1:
@@ -113,13 +109,8 @@
     else:
         unit = settings.OutputUnitStr
 
-<<<<<<< HEAD
-    filename = os.path.join(settings.OutputFolder, '{}_{}_{}'.format(
-        var, unit, '_'.join(settings.ProjectName.split(' '))))
-=======
     filename = '{}_{}_{}'.format(var, unit, '_'.join(settings.ProjectName.split(' ')))
     filename = os.path.join(settings.OutputFolder, filename)
->>>>>>> 4303d1b5
 
     if flag == 0:
         SaveNetCDF(filename, data, settings, var)
